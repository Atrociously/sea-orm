use crate::{
    error::*, ConnectionTrait, DeleteResult, EntityTrait, Iterable, PrimaryKeyToColumn, Value,
};
use async_trait::async_trait;
use sea_query::{Nullable, ValueTuple};
use std::fmt::Debug;

/// Defines a value from an ActiveModel and its state.
/// The field `value` takes in an [Option] type where `Option::Some(V)` , with `V` holding
/// the value that operations like `UPDATE` are being performed on and
/// the `state` field is either `ActiveValueState::Set` or `ActiveValueState::Unchanged`.
/// [Option::None] in the `value` field indicates no value being performed by an operation
/// and that the `state` field of the [ActiveValue] is set to `ActiveValueState::Unset` .
/// #### Example snippet
/// ```no_run
/// // The code snipped below does an UPDATE operation on a [ActiveValue]
/// // yielding the the SQL statement ` r#"UPDATE "fruit" SET "name" = 'Orange' WHERE "fruit"."id" = 1"# `
///
/// use sea_orm::tests_cfg::{cake, fruit};
/// use sea_orm::{entity::*, query::*, DbBackend};
///
/// Update::one(fruit::ActiveModel {
///     id: ActiveValue::set(1),
///     name: ActiveValue::set("Orange".to_owned()),
///     cake_id: ActiveValue::unset(),
/// })
/// .build(DbBackend::Postgres)
/// .to_string();
/// ```
#[derive(Clone, Debug, Default)]
pub struct ActiveValue<V>
where
    V: Into<Value>,
{
    value: Option<V>,
    state: ActiveValueState,
}

/// Defines a set operation on an [ActiveValue]
#[allow(non_snake_case)]
pub fn Set<V>(v: V) -> ActiveValue<V>
where
    V: Into<Value>,
{
    ActiveValue::set(v)
}

/// Defines an unset operation on an [ActiveValue]
#[allow(non_snake_case)]
pub fn Unset<V>(_: Option<bool>) -> ActiveValue<V>
where
    V: Into<Value>,
{
    ActiveValue::unset()
}

// Defines the state of an [ActiveValue]
#[derive(Clone, Debug)]
enum ActiveValueState {
    Set,
    Unchanged,
    Unset,
}

impl Default for ActiveValueState {
    fn default() -> Self {
        Self::Unset
    }
}

#[doc(hidden)]
pub fn unchanged_active_value_not_intended_for_public_use<V>(value: V) -> ActiveValue<V>
where
    V: Into<Value>,
{
    ActiveValue::unchanged(value)
}

<<<<<<< HEAD
macro_rules! do_delete {
    ($self: ident, $db: ident, $fn: ident) => {{
        let am = ActiveModelBehavior::before_delete($self)?;
        let am_clone = am.clone();
        let delete_res = Self::Entity::$fn(am).exec($db).await?;
        ActiveModelBehavior::after_delete(am_clone)?;
        Ok(delete_res)
    }};
}

=======
/// Enforces a set of constraints on any type performing an Create, Update or Delete operation.
/// The type must also implement the [EntityTrait].
/// See module level docs [crate::entity] for a full example
>>>>>>> 57c25538
#[async_trait]
pub trait ActiveModelTrait: Clone + Debug {
    /// Enforce the type to the constraints of the [EntityTrait]
    type Entity: EntityTrait;

    /// Get a mutable [ActiveValue] from an ActiveModel
    fn take(&mut self, c: <Self::Entity as EntityTrait>::Column) -> ActiveValue<Value>;

    /// Get a immutable [ActiveValue] from an ActiveModel
    fn get(&self, c: <Self::Entity as EntityTrait>::Column) -> ActiveValue<Value>;

    /// Set the Value into an ActiveModel
    fn set(&mut self, c: <Self::Entity as EntityTrait>::Column, v: Value);

    /// Set the state of an [ActiveValue] to the Unset state
    fn unset(&mut self, c: <Self::Entity as EntityTrait>::Column);

    /// Check the state of a [ActiveValue]
    fn is_unset(&self, c: <Self::Entity as EntityTrait>::Column) -> bool;

    /// The default implementation of the ActiveModel
    fn default() -> Self;

    /// Get the primary key of the ActiveModel
    #[allow(clippy::question_mark)]
    fn get_primary_key_value(&self) -> Option<ValueTuple> {
        let mut cols = <Self::Entity as EntityTrait>::PrimaryKey::iter();
        macro_rules! next {
            () => {
                if let Some(col) = cols.next() {
                    if let Some(val) = self.get(col.into_column()).into_value() {
                        val
                    } else {
                        return None;
                    }
                } else {
                    return None;
                }
            };
        }
        match <Self::Entity as EntityTrait>::PrimaryKey::iter().count() {
            1 => {
                let s1 = next!();
                Some(ValueTuple::One(s1))
            }
            2 => {
                let s1 = next!();
                let s2 = next!();
                Some(ValueTuple::Two(s1, s2))
            }
            3 => {
                let s1 = next!();
                let s2 = next!();
                let s3 = next!();
                Some(ValueTuple::Three(s1, s2, s3))
            }
            _ => panic!("The arity cannot be larger than 3"),
        }
    }

    /// Perform an `INSERT` operation on the ActiveModel
    async fn insert<'a, C>(self, db: &'a C) -> Result<Self, DbErr>
    where
        <Self::Entity as EntityTrait>::Model: IntoActiveModel<Self>,
        Self: ActiveModelBehavior + 'a,
        C: ConnectionTrait<'a>,
    {
        let am = ActiveModelBehavior::before_save(self, true)?;
        let res = <Self::Entity as EntityTrait>::insert(am).exec(db).await?;
        let found = <Self::Entity as EntityTrait>::find_by_id(res.last_insert_id)
            .one(db)
            .await?;
        let am = match found {
            Some(model) => model.into_active_model(),
            None => return Err(DbErr::Exec("Failed to find inserted item".to_owned())),
        };
        ActiveModelBehavior::after_save(am, true)
    }

    /// Perform the `UPDATE` operation on an ActiveModel
    async fn update<'a, C>(self, db: &'a C) -> Result<Self, DbErr>
    where
        Self: ActiveModelBehavior + 'a,
        C: ConnectionTrait<'a>,
    {
        let am = ActiveModelBehavior::before_save(self, false)?;
        let am = Self::Entity::update(am).exec(db).await?;
        ActiveModelBehavior::after_save(am, false)
    }

    /// Insert the model if primary key is unset, update otherwise.
    /// Only works if the entity has auto increment primary key.
    async fn save<'a, C>(self, db: &'a C) -> Result<Self, DbErr>
    where
        <Self::Entity as EntityTrait>::Model: IntoActiveModel<Self>,
        Self: ActiveModelBehavior + 'a,
        C: ConnectionTrait<'a>,
    {
        let mut am = self;
        let mut is_update = true;
        for key in <Self::Entity as EntityTrait>::PrimaryKey::iter() {
            let col = key.into_column();
            if am.is_unset(col) {
                is_update = false;
                break;
            }
        }
        if !is_update {
            am = am.insert(db).await?;
        } else {
            am = am.update(db).await?;
        }
        Ok(am)
    }

    /// Delete an active model by its primary key
    async fn delete<'a, C>(self, db: &'a C) -> Result<DeleteResult, DbErr>
    where
        Self: ActiveModelBehavior + 'a,
        C: ConnectionTrait<'a>,
    {
        do_delete!(self, db, delete)
    }

    async fn delete_forcefully<'a, C>(self, db: &'a C) -> Result<DeleteResult, DbErr>
    where
        Self: ActiveModelBehavior + 'a,
        C: ConnectionTrait<'a>,
    {
        do_delete!(self, db, delete_forcefully)
    }
}

/// Enforce a set of constraints to a override the ActiveModel behavior
/// Behaviors for users to override.
/// The type must also implement the [ActiveModelTrait]
///
/// ### Example
/// ```ignore
/// use sea_orm::entity::prelude::*;
///
///  // Use [DeriveEntity] to derive the EntityTrait automatically
/// #[derive(Copy, Clone, Default, Debug, DeriveEntity)]
/// pub struct Entity;
///
/// /// The [EntityName] describes the name of a table
/// impl EntityName for Entity {
///     fn table_name(&self) -> &str {
///         "cake"
///     }
/// }
///
/// // Derive the ActiveModel
/// #[derive(Clone, Debug, PartialEq, DeriveModel, DeriveActiveModel)]
/// pub struct Model {
///     pub id: i32,
///     pub name: String,
/// }
///
/// impl ActiveModelBehavior for ActiveModel {}
/// ```
/// See module level docs [crate::entity] for a full example
#[allow(unused_variables)]
pub trait ActiveModelBehavior: ActiveModelTrait {
    /// Create a new ActiveModel with default values. Also used by `Default::default()`.
    fn new() -> Self {
        <Self as ActiveModelTrait>::default()
    }

    /// Will be called before saving
    fn before_save(self, insert: bool) -> Result<Self, DbErr> {
        Ok(self)
    }

    /// Will be called after saving
    fn after_save(self, insert: bool) -> Result<Self, DbErr> {
        Ok(self)
    }

    /// Will be called before deleting
    fn before_delete(self) -> Result<Self, DbErr> {
        Ok(self)
    }

    /// Will be called after deleting
    fn after_delete(self) -> Result<Self, DbErr> {
        Ok(self)
    }
}

/// Enforce constraints for conversion to  an ActiveModel
pub trait IntoActiveModel<A>
where
    A: ActiveModelTrait,
{
    /// Method to call to perform the conversion
    fn into_active_model(self) -> A;
}

impl<A> IntoActiveModel<A> for A
where
    A: ActiveModelTrait,
{
    fn into_active_model(self) -> A {
        self
    }
}

/// Constraints to perform the conversion of a type into an [ActiveValue]
pub trait IntoActiveValue<V>
where
    V: Into<Value>,
{
    /// Method to perform the conversion
    fn into_active_value(self) -> ActiveValue<V>;
}

macro_rules! impl_into_active_value {
    ($ty: ty, $fn: ident) => {
        impl IntoActiveValue<$ty> for $ty {
            fn into_active_value(self) -> ActiveValue<$ty> {
                $fn(self)
            }
        }

        impl IntoActiveValue<Option<$ty>> for Option<$ty> {
            fn into_active_value(self) -> ActiveValue<Option<$ty>> {
                match self {
                    Some(value) => Set(Some(value)),
                    None => Unset(None),
                }
            }
        }

        impl IntoActiveValue<Option<$ty>> for Option<Option<$ty>> {
            fn into_active_value(self) -> ActiveValue<Option<$ty>> {
                match self {
                    Some(value) => Set(value),
                    None => Unset(None),
                }
            }
        }
    };
}

impl_into_active_value!(bool, Set);
impl_into_active_value!(i8, Set);
impl_into_active_value!(i16, Set);
impl_into_active_value!(i32, Set);
impl_into_active_value!(i64, Set);
impl_into_active_value!(u8, Set);
impl_into_active_value!(u16, Set);
impl_into_active_value!(u32, Set);
impl_into_active_value!(u64, Set);
impl_into_active_value!(f32, Set);
impl_into_active_value!(f64, Set);
impl_into_active_value!(&'static str, Set);
impl_into_active_value!(String, Set);

#[cfg(feature = "with-json")]
#[cfg_attr(docsrs, doc(cfg(feature = "with-json")))]
impl_into_active_value!(crate::prelude::Json, Set);

#[cfg(feature = "with-chrono")]
#[cfg_attr(docsrs, doc(cfg(feature = "with-chrono")))]
impl_into_active_value!(crate::prelude::Date, Set);

#[cfg(feature = "with-chrono")]
#[cfg_attr(docsrs, doc(cfg(feature = "with-chrono")))]
impl_into_active_value!(crate::prelude::Time, Set);

#[cfg(feature = "with-chrono")]
#[cfg_attr(docsrs, doc(cfg(feature = "with-chrono")))]
impl_into_active_value!(crate::prelude::DateTime, Set);

#[cfg(feature = "with-chrono")]
#[cfg_attr(docsrs, doc(cfg(feature = "with-chrono")))]
impl_into_active_value!(crate::prelude::DateTimeWithTimeZone, Set);

#[cfg(feature = "with-rust_decimal")]
#[cfg_attr(docsrs, doc(cfg(feature = "with-rust_decimal")))]
impl_into_active_value!(crate::prelude::Decimal, Set);

#[cfg(feature = "with-uuid")]
#[cfg_attr(docsrs, doc(cfg(feature = "with-uuid")))]
impl_into_active_value!(crate::prelude::Uuid, Set);

impl<V> ActiveValue<V>
where
    V: Into<Value>,
{
    /// Set the value of an [ActiveValue] and also set its state to `ActiveValueState::Set`
    pub fn set(value: V) -> Self {
        Self {
            value: Some(value),
            state: ActiveValueState::Set,
        }
    }

    /// Check if the state of an [ActiveValue] is `ActiveValueState::Set` which returns true
    pub fn is_set(&self) -> bool {
        matches!(self.state, ActiveValueState::Set)
    }

    pub(crate) fn unchanged(value: V) -> Self {
        Self {
            value: Some(value),
            state: ActiveValueState::Unchanged,
        }
    }

    /// Check if the status of the [ActiveValue] is `ActiveValueState::Unchanged`
    /// which returns `true` if it is
    pub fn is_unchanged(&self) -> bool {
        matches!(self.state, ActiveValueState::Unchanged)
    }

    /// Set the `value` field of the ActiveModel to [Option::None] and the
    /// `state` field to `ActiveValueState::Unset`
    pub fn unset() -> Self {
        Self {
            value: None,
            state: ActiveValueState::Unset,
        }
    }

    /// Check if the state of an [ActiveValue] is `ActiveValueState::Unset`
    /// which returns true if it is
    pub fn is_unset(&self) -> bool {
        matches!(self.state, ActiveValueState::Unset)
    }

    /// Get the mutable value of the `value` field of an [ActiveValue]
    /// also setting it's state to `ActiveValueState::Unset`
    pub fn take(&mut self) -> Option<V> {
        self.state = ActiveValueState::Unset;
        self.value.take()
    }

    /// Get an owned value of the `value` field of the [ActiveValue]
    pub fn unwrap(self) -> V {
        self.value.unwrap()
    }

    /// Check is a [Value] exists or not
    pub fn into_value(self) -> Option<Value> {
        self.value.map(Into::into)
    }

    /// Wrap the [Value] into a `ActiveValue<Value>`
    pub fn into_wrapped_value(self) -> ActiveValue<Value> {
        match self.state {
            ActiveValueState::Set => ActiveValue::set(self.into_value().unwrap()),
            ActiveValueState::Unchanged => ActiveValue::unchanged(self.into_value().unwrap()),
            ActiveValueState::Unset => ActiveValue::unset(),
        }
    }
}

impl<V> std::convert::AsRef<V> for ActiveValue<V>
where
    V: Into<Value>,
{
    fn as_ref(&self) -> &V {
        self.value.as_ref().unwrap()
    }
}

impl<V> PartialEq for ActiveValue<V>
where
    V: Into<Value> + std::cmp::PartialEq,
{
    fn eq(&self, other: &Self) -> bool {
        self.value.as_ref() == other.value.as_ref()
    }
}

impl<V> From<ActiveValue<V>> for ActiveValue<Option<V>>
where
    V: Into<Value> + Nullable,
{
    fn from(value: ActiveValue<V>) -> Self {
        match value.state {
            ActiveValueState::Set => Set(value.value),
            ActiveValueState::Unset => Unset(None),
            ActiveValueState::Unchanged => ActiveValue::unchanged(value.value),
        }
    }
}

#[cfg(test)]
mod tests {
    use crate::tests_cfg::*;

    #[test]
    #[cfg(feature = "macros")]
    fn test_derive_into_active_model_1() {
        use crate::entity::*;

        mod my_fruit {
            pub use super::fruit::*;
            use crate as sea_orm;
            use crate::entity::prelude::*;

            #[derive(DeriveIntoActiveModel)]
            pub struct NewFruit {
                // id is omitted
                pub name: String,
                // it is required as opposed to optional in Model
                pub cake_id: i32,
            }
        }

        assert_eq!(
            my_fruit::NewFruit {
                name: "Apple".to_owned(),
                cake_id: 1,
            }
            .into_active_model(),
            fruit::ActiveModel {
                id: Unset(None),
                name: Set("Apple".to_owned()),
                cake_id: Set(Some(1)),
            }
        );
    }

    #[test]
    #[cfg(feature = "macros")]
    fn test_derive_into_active_model_2() {
        use crate::entity::*;

        mod my_fruit {
            pub use super::fruit::*;
            use crate as sea_orm;
            use crate::entity::prelude::*;

            #[derive(DeriveIntoActiveModel)]
            pub struct UpdateFruit {
                pub cake_id: Option<Option<i32>>,
            }
        }

        assert_eq!(
            my_fruit::UpdateFruit {
                cake_id: Some(Some(1)),
            }
            .into_active_model(),
            fruit::ActiveModel {
                id: Unset(None),
                name: Unset(None),
                cake_id: Set(Some(1)),
            }
        );

        assert_eq!(
            my_fruit::UpdateFruit {
                cake_id: Some(None),
            }
            .into_active_model(),
            fruit::ActiveModel {
                id: Unset(None),
                name: Unset(None),
                cake_id: Set(None),
            }
        );

        assert_eq!(
            my_fruit::UpdateFruit { cake_id: None }.into_active_model(),
            fruit::ActiveModel {
                id: Unset(None),
                name: Unset(None),
                cake_id: Unset(None),
            }
        );
    }
}<|MERGE_RESOLUTION|>--- conflicted
+++ resolved
@@ -76,7 +76,6 @@
     ActiveValue::unchanged(value)
 }
 
-<<<<<<< HEAD
 macro_rules! do_delete {
     ($self: ident, $db: ident, $fn: ident) => {{
         let am = ActiveModelBehavior::before_delete($self)?;
@@ -87,11 +86,9 @@
     }};
 }
 
-=======
 /// Enforces a set of constraints on any type performing an Create, Update or Delete operation.
 /// The type must also implement the [EntityTrait].
 /// See module level docs [crate::entity] for a full example
->>>>>>> 57c25538
 #[async_trait]
 pub trait ActiveModelTrait: Clone + Debug {
     /// Enforce the type to the constraints of the [EntityTrait]
