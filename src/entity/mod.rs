--- conflicted
+++ resolved
@@ -1,6 +1,3 @@
-<<<<<<< HEAD
-mod active_enum;
-=======
 /// This modules contains types and traits for an  Entity, ActiveMode, Model, PrimaryKey, ForeignKey and Relations.
 ///
 /// // An Entity
@@ -101,7 +98,7 @@
 /// impl ActiveModelBehavior for ActiveModel {}
 ///
 /// ```
->>>>>>> 57c25538
+mod active_enum;
 mod active_model;
 mod base_entity;
 mod column;
