use crate::{
    DbErr, EntityTrait, Linked, QueryFilter, QueryResult, Related, Select, SelectModel,
    SelectorRaw, Statement,
};
pub use sea_query::Value;
use sea_query::{Alias, Expr};
use std::fmt::Debug;

/// A set of constraints for a Model
pub trait ModelTrait: Clone + Send + Debug {
    #[allow(missing_docs)]
    type Entity: EntityTrait;

    /// Get the [Value] of a column from an Entity
    fn get(&self, c: <Self::Entity as EntityTrait>::Column) -> Value;

    /// Set the [Value] of a column in an Entity
    fn set(&mut self, c: <Self::Entity as EntityTrait>::Column, v: Value);

<<<<<<< HEAD
    fn soft_delete_column() -> Option<<Self::Entity as EntityTrait>::Column> {
        None
    }

    fn soft_delete_column_value() -> Value {
        if cfg!(feature = "with-chrono") {
            chrono::offset::Local::now().naive_local().into()
        } else {
            panic!("Feature 'with-chrono' should be enabled")
        }
    }

=======
    /// Find related Models
>>>>>>> 57c25538
    fn find_related<R>(&self, _: R) -> Select<R>
    where
        R: EntityTrait,
        Self::Entity: Related<R>,
    {
        <Self::Entity as Related<R>>::find_related().belongs_to(self)
    }

    /// Find linked Models
    fn find_linked<L>(&self, l: L) -> Select<L::ToEntity>
    where
        L: Linked<FromEntity = Self::Entity>,
    {
        let tbl_alias = &format!("r{}", l.link().len() - 1);
        let mut select = l.find_linked();
        match <<Self::Entity as EntityTrait>::Model as ModelTrait>::soft_delete_column() {
            Some(soft_delete_column) if !select.with_deleted => {
                select
                    .query()
                    .and_where(Expr::tbl(Alias::new(tbl_alias), soft_delete_column).is_null());
            }
            _ => {}
        }
        select.belongs_to_tbl_alias(self, tbl_alias)
    }
}

/// A set of constraints for implementing a [QueryResult]
pub trait FromQueryResult: Sized {
    /// Instantiate a Model from a [QueryResult]
    fn from_query_result(res: &QueryResult, pre: &str) -> Result<Self, DbErr>;

    /// Transform the error from instantiating a Model from a [QueryResult]
    /// and converting it to an [Option]
    fn from_query_result_optional(res: &QueryResult, pre: &str) -> Result<Option<Self>, DbErr> {
        Ok(Self::from_query_result(res, pre).ok())
    }

    /// ```
    /// # #[cfg(feature = "mock")]
    /// # use sea_orm::{error::*, tests_cfg::*, MockDatabase, Transaction, DbBackend};
    /// #
    /// # let db = MockDatabase::new(DbBackend::Postgres)
    /// #     .append_query_results(vec![vec![
    /// #         maplit::btreemap! {
    /// #             "name" => Into::<Value>::into("Chocolate Forest"),
    /// #             "num_of_cakes" => Into::<Value>::into(2),
    /// #         },
    /// #     ]])
    /// #     .into_connection();
    /// #
    /// use sea_orm::{query::*, FromQueryResult};
    ///
    /// #[derive(Debug, PartialEq, FromQueryResult)]
    /// struct SelectResult {
    ///     name: String,
    ///     num_of_cakes: i32,
    /// }
    ///
    /// # let _: Result<(), DbErr> = smol::block_on(async {
    /// #
    /// let res: Vec<SelectResult> = SelectResult::find_by_statement(Statement::from_sql_and_values(
    ///     DbBackend::Postgres,
    ///     r#"SELECT "name", COUNT(*) AS "num_of_cakes" FROM "cake" GROUP BY("name")"#,
    ///     vec![],
    /// ))
    /// .all(&db)
    /// .await?;
    ///
    /// assert_eq!(
    ///     res,
    ///     vec![SelectResult {
    ///         name: "Chocolate Forest".to_owned(),
    ///         num_of_cakes: 2,
    ///     },]
    /// );
    /// #
    /// # Ok(())
    /// # });
    /// # assert_eq!(
    /// #     db.into_transaction_log(),
    /// #     vec![Transaction::from_sql_and_values(
    /// #         DbBackend::Postgres,
    /// #         r#"SELECT "name", COUNT(*) AS "num_of_cakes" FROM "cake" GROUP BY("name")"#,
    /// #         vec![]
    /// #     ),]
    /// # );
    /// ```
    fn find_by_statement(stmt: Statement) -> SelectorRaw<SelectModel<Self>> {
        SelectorRaw::<SelectModel<Self>>::from_statement(stmt)
    }
}<|MERGE_RESOLUTION|>--- conflicted
+++ resolved
@@ -17,7 +17,6 @@
     /// Set the [Value] of a column in an Entity
     fn set(&mut self, c: <Self::Entity as EntityTrait>::Column, v: Value);
 
-<<<<<<< HEAD
     fn soft_delete_column() -> Option<<Self::Entity as EntityTrait>::Column> {
         None
     }
@@ -30,9 +29,7 @@
         }
     }
 
-=======
     /// Find related Models
->>>>>>> 57c25538
     fn find_related<R>(&self, _: R) -> Select<R>
     where
         R: EntityTrait,
