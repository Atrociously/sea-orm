pub use crate::{
    error::*, ActiveModelBehavior, ActiveModelTrait, ColumnDef, ColumnTrait, ColumnType,
<<<<<<< HEAD
    DatabaseConnection, DbConn, DeriveActiveModel, DeriveActiveModelBehavior, DeriveColumn,
    DeriveCustomColumn, DeriveEntity, DeriveEntityModel, DeriveModel, DerivePrimaryKey,
    DeriveRelation, EntityName, EntityTrait, EnumIter, ForeignKeyAction, Iden, IdenStatic, Linked,
    ModelTrait, PrimaryKeyToColumn, PrimaryKeyTrait, QueryFilter, QueryResult, Related,
    RelationDef, RelationTrait, Select, Value,
=======
    EntityName, EntityTrait, EnumIter, ForeignKeyAction, Iden, IdenStatic, Linked, ModelTrait,
    PrimaryKeyToColumn, PrimaryKeyTrait, QueryFilter, QueryResult, Related, RelationDef,
    RelationTrait, Select, Value,
};

#[cfg(feature = "macros")]
pub use crate::{
    DeriveActiveModel, DeriveActiveModelBehavior, DeriveColumn, DeriveCustomColumn, DeriveEntity,
    DeriveEntityModel, DeriveModel, DerivePrimaryKey, DeriveRelation,
>>>>>>> 700a0206
};

#[cfg(feature = "with-json")]
pub use serde_json::Value as Json;

#[cfg(feature = "with-chrono")]
pub use chrono::NaiveDate as Date;

#[cfg(feature = "with-chrono")]
pub use chrono::NaiveTime as Time;

#[cfg(feature = "with-chrono")]
pub use chrono::NaiveDateTime as DateTime;

#[cfg(feature = "with-chrono")]
pub type DateTimeWithTimeZone = chrono::DateTime<chrono::FixedOffset>;

#[cfg(feature = "with-rust_decimal")]
pub use rust_decimal::Decimal;

#[cfg(feature = "with-uuid")]
pub use uuid::Uuid;<|MERGE_RESOLUTION|>--- conflicted
+++ resolved
@@ -1,22 +1,14 @@
 pub use crate::{
     error::*, ActiveModelBehavior, ActiveModelTrait, ColumnDef, ColumnTrait, ColumnType,
-<<<<<<< HEAD
-    DatabaseConnection, DbConn, DeriveActiveModel, DeriveActiveModelBehavior, DeriveColumn,
-    DeriveCustomColumn, DeriveEntity, DeriveEntityModel, DeriveModel, DerivePrimaryKey,
-    DeriveRelation, EntityName, EntityTrait, EnumIter, ForeignKeyAction, Iden, IdenStatic, Linked,
-    ModelTrait, PrimaryKeyToColumn, PrimaryKeyTrait, QueryFilter, QueryResult, Related,
-    RelationDef, RelationTrait, Select, Value,
-=======
-    EntityName, EntityTrait, EnumIter, ForeignKeyAction, Iden, IdenStatic, Linked, ModelTrait,
-    PrimaryKeyToColumn, PrimaryKeyTrait, QueryFilter, QueryResult, Related, RelationDef,
-    RelationTrait, Select, Value,
+    DatabaseConnection, DbConn, EntityName, EntityTrait, EnumIter, ForeignKeyAction, Iden,
+    IdenStatic, Linked, ModelTrait, PrimaryKeyToColumn, PrimaryKeyTrait, QueryFilter, QueryResult,
+    Related, RelationDef, RelationTrait, Select, Value,
 };
 
 #[cfg(feature = "macros")]
 pub use crate::{
     DeriveActiveModel, DeriveActiveModelBehavior, DeriveColumn, DeriveCustomColumn, DeriveEntity,
     DeriveEntityModel, DeriveModel, DerivePrimaryKey, DeriveRelation,
->>>>>>> 700a0206
 };
 
 #[cfg(feature = "with-json")]
