use crate::{
    error::*, ConnectionTrait, DbBackend, EntityTrait, FromQueryResult, Select, SelectModel,
    SelectTwo, SelectTwoModel, Selector, SelectorRaw, SelectorTrait,
};
use async_stream::stream;
use futures::Stream;
use sea_query::{Alias, Expr, SelectStatement};
use std::{marker::PhantomData, pin::Pin};

/// Pin a Model so that stream operations can be performed on the model
pub type PinBoxStream<'db, Item> = Pin<Box<dyn Stream<Item = Item> + 'db>>;

/// Defined a structure to handle pagination of a result from a query operation on a Model
#[derive(Clone, Debug)]
pub struct Paginator<'db, C, S>
where
    C: ConnectionTrait,
    S: SelectorTrait + 'db,
{
    pub(crate) query: SelectStatement,
    pub(crate) page: u64,
    pub(crate) page_size: u64,
    pub(crate) db: &'db C,
    pub(crate) selector: PhantomData<S>,
}

/// Define a structure containing the numbers of items and pages of a Paginator
#[derive(Clone, Debug)]
pub struct ItemsAndPagesNumber {
    /// The total number of items of a paginator
    pub number_of_items: u64,
    /// The total number of pages of a paginator
    pub number_of_pages: u64,
}

// LINT: warn if paginator is used without an order by clause

impl<'db, C, S> Paginator<'db, C, S>
where
    C: ConnectionTrait,
    S: SelectorTrait + 'db,
{
    /// Fetch a specific page; page index starts from zero
    pub async fn fetch_page(&self, page: u64) -> Result<Vec<S::Item>, DbErr> {
        let query = self
            .query
            .clone()
            .limit(self.page_size as u64)
            .offset((self.page_size * page) as u64)
            .to_owned();
        let builder = self.db.get_database_backend();
        let stmt = builder.build(&query);
        let rows = self.db.query_all(stmt).await?;
        let mut buffer = Vec::with_capacity(rows.len());
        for row in rows.into_iter() {
            // TODO: Error handling
            buffer.push(S::from_raw_query_result(row)?);
        }
        Ok(buffer)
    }

    /// Fetch the current page
    pub async fn fetch(&self) -> Result<Vec<S::Item>, DbErr> {
        self.fetch_page(self.page).await
    }

    /// Get the total number of items
    pub async fn num_items(&self) -> Result<u64, DbErr> {
        let builder = self.db.get_database_backend();
        let stmt = builder.build(
            SelectStatement::new()
                .expr(Expr::cust("COUNT(*) AS num_items"))
                .from_subquery(
                    self.query.clone().reset_limit().reset_offset().to_owned(),
                    Alias::new("sub_query"),
                ),
        );
        let result = match self.db.query_one(stmt).await? {
            Some(res) => res,
            None => return Ok(0),
        };
        let num_items = match builder {
            DbBackend::Postgres => result.try_get::<i64>("", "num_items")? as u64,
            _ => result.try_get::<i32>("", "num_items")? as u64,
        };
        Ok(num_items)
    }

    /// Get the total number of pages
    pub async fn num_pages(&self) -> Result<u64, DbErr> {
        let num_items = self.num_items().await?;
        let num_pages = self.compute_pages_number(num_items);
        Ok(num_pages)
    }

    /// Get the total number of items and pages
    pub async fn num_items_and_pages(&self) -> Result<ItemsAndPagesNumber, DbErr> {
        let number_of_items = self.num_items().await?;
        let number_of_pages = self.compute_pages_number(number_of_items);

        Ok(ItemsAndPagesNumber {
            number_of_items,
            number_of_pages,
        })
    }

    /// Compute the number of pages for the current page
    fn compute_pages_number(&self, num_items: u64) -> u64 {
        (num_items / self.page_size) + (num_items % self.page_size > 0) as u64
    }

    /// Increment the page counter
    pub fn next(&mut self) {
        self.page += 1;
    }

    /// Get current page number
    pub fn cur_page(&self) -> u64 {
        self.page
    }

    /// Fetch one page and increment the page counter
    ///
    /// ```
    /// # use sea_orm::{error::*, tests_cfg::*, *};
    /// #
    /// # #[smol_potat::main]
    /// # #[cfg(feature = "mock")]
    /// # pub async fn main() -> Result<(), DbErr> {
    /// #
    /// # let owned_db = MockDatabase::new(DbBackend::Postgres)
    /// #     .append_query_results(vec![
    /// #         vec![cake::Model {
    /// #             id: 1,
    /// #             name: "Cake".to_owned(),
    /// #         }],
    /// #         vec![],
    /// #     ])
    /// #     .into_connection();
    /// # let db = &owned_db;
    /// #
    /// use sea_orm::{entity::*, query::*, tests_cfg::cake};
    /// let mut cake_pages = cake::Entity::find()
    ///     .order_by_asc(cake::Column::Id)
    ///     .paginate(db, 50);
    ///
    /// while let Some(cakes) = cake_pages.fetch_and_next().await? {
    ///     // Do something on cakes: Vec<cake::Model>
    /// }
    /// #
    /// # Ok(())
    /// # }
    /// ```
    pub async fn fetch_and_next(&mut self) -> Result<Option<Vec<S::Item>>, DbErr> {
        let vec = self.fetch().await?;
        self.next();
        let opt = if !vec.is_empty() { Some(vec) } else { None };
        Ok(opt)
    }

    /// Convert self into an async stream
    ///
    /// ```
    /// # use sea_orm::{error::*, tests_cfg::*, *};
    /// #
    /// # #[smol_potat::main]
    /// # #[cfg(feature = "mock")]
    /// # pub async fn main() -> Result<(), DbErr> {
    /// #
    /// # let owned_db = MockDatabase::new(DbBackend::Postgres)
    /// #     .append_query_results(vec![
    /// #         vec![cake::Model {
    /// #             id: 1,
    /// #             name: "Cake".to_owned(),
    /// #         }],
    /// #         vec![],
    /// #     ])
    /// #     .into_connection();
    /// # let db = &owned_db;
    /// #
    /// use futures::TryStreamExt;
    /// use sea_orm::{entity::*, query::*, tests_cfg::cake};
    /// let mut cake_stream = cake::Entity::find()
    ///     .order_by_asc(cake::Column::Id)
    ///     .paginate(db, 50)
    ///     .into_stream();
    ///
    /// while let Some(cakes) = cake_stream.try_next().await? {
    ///     // Do something on cakes: Vec<cake::Model>
    /// }
    /// #
    /// # Ok(())
    /// # }
    /// ```
    pub fn into_stream(mut self) -> PinBoxStream<'db, Result<Vec<S::Item>, DbErr>> {
        Box::pin(stream! {
            loop {
                if let Some(vec) = self.fetch_and_next().await? {
                    yield Ok(vec);
                } else {
                    break
                }
            }
        })
    }
}

#[async_trait::async_trait]
/// A Trait for any type that can paginate results
pub trait PaginatorTrait<'db, C>
where
    C: ConnectionTrait,
{
    /// Select operation
    type Selector: SelectorTrait + Send + Sync + 'db;

    /// Paginate the result of a select operation.
    fn paginate(self, db: &'db C, page_size: u64) -> Paginator<'db, C, Self::Selector>;

    /// Perform a count on the paginated results
    async fn count(self, db: &'db C) -> Result<u64, DbErr>
    where
        Self: Send + Sized,
    {
        self.paginate(db, 1).num_items().await
    }
}

impl<'db, C, S> PaginatorTrait<'db, C> for Selector<S>
where
    C: ConnectionTrait,
    S: SelectorTrait + Send + Sync + 'db,
{
    type Selector = S;

    fn paginate(self, db: &'db C, page_size: u64) -> Paginator<'db, C, S> {
        Paginator {
            query: self.query,
            page: 0,
            page_size,
            db,
            selector: PhantomData,
        }
    }
}

impl<'db, C, S> PaginatorTrait<'db, C> for SelectorRaw<S>
where
    C: ConnectionTrait,
    S: SelectorTrait + Send + Sync + 'db,
{
    type Selector = S;
    fn paginate(self, db: &'db C, page_size: u64) -> Paginator<'db, C, S> {
<<<<<<< HEAD
        let sql = &self.stmt.sql[7..];
=======
        let sql = &self.stmt.sql.trim()[6..];
>>>>>>> 305dc00f
        let mut query = SelectStatement::new();
        query.expr(if let Some(values) = self.stmt.values {
            Expr::cust_with_values(sql, values.0)
        } else {
            Expr::cust(sql)
        });

        Paginator {
            query,
            page: 0,
            page_size,
            db,
            selector: PhantomData,
        }
    }
}

impl<'db, C, M, E> PaginatorTrait<'db, C> for Select<E>
where
    C: ConnectionTrait,
    E: EntityTrait<Model = M>,
    M: FromQueryResult + Sized + Send + Sync + 'db,
{
    type Selector = SelectModel<M>;

    fn paginate(self, db: &'db C, page_size: u64) -> Paginator<'db, C, Self::Selector> {
        self.into_model().paginate(db, page_size)
    }
}

impl<'db, C, M, N, E, F> PaginatorTrait<'db, C> for SelectTwo<E, F>
where
    C: ConnectionTrait,
    E: EntityTrait<Model = M>,
    F: EntityTrait<Model = N>,
    M: FromQueryResult + Sized + Send + Sync + 'db,
    N: FromQueryResult + Sized + Send + Sync + 'db,
{
    type Selector = SelectTwoModel<M, N>;

    fn paginate(self, db: &'db C, page_size: u64) -> Paginator<'db, C, Self::Selector> {
        self.into_model().paginate(db, page_size)
    }
}

#[cfg(test)]
#[cfg(feature = "mock")]
mod tests {
    use super::*;
    use crate::entity::prelude::*;
    use crate::{tests_cfg::*, ConnectionTrait, Statement};
    use crate::{DatabaseConnection, DbBackend, MockDatabase, Transaction};
    use futures::TryStreamExt;
    use once_cell::sync::Lazy;
    use pretty_assertions::assert_eq;
    use sea_query::{Alias, Expr, SelectStatement, Value};

    static RAW_STMT: Lazy<Statement> = Lazy::new(|| {
        Statement::from_sql_and_values(
            DbBackend::Postgres,
            r#"SELECT "fruit"."id", "fruit"."name", "fruit"."cake_id" FROM "fruit""#,
            vec![],
        )
    });

    fn setup() -> (DatabaseConnection, Vec<Vec<fruit::Model>>) {
        let page1 = vec![
            fruit::Model {
                id: 1,
                name: "Blueberry".into(),
                cake_id: Some(1),
            },
            fruit::Model {
                id: 2,
                name: "Rasberry".into(),
                cake_id: Some(1),
            },
        ];

        let page2 = vec![fruit::Model {
            id: 3,
            name: "Strawberry".into(),
            cake_id: Some(2),
        }];

        let page3 = Vec::<fruit::Model>::new();

        let db = MockDatabase::new(DbBackend::Postgres)
            .append_query_results(vec![page1.clone(), page2.clone(), page3.clone()])
            .into_connection();

        (db, vec![page1, page2, page3])
    }

    fn setup_num_items() -> (DatabaseConnection, i64) {
        let num_items = 3;
        let db = MockDatabase::new(DbBackend::Postgres)
            .append_query_results(vec![vec![maplit::btreemap! {
                "num_items" => Into::<Value>::into(num_items),
            }]])
            .into_connection();

        (db, num_items)
    }

    #[smol_potat::test]
    async fn fetch_page() -> Result<(), DbErr> {
        let (db, pages) = setup();

        let paginator = fruit::Entity::find().paginate(&db, 2);

        assert_eq!(paginator.fetch_page(0).await?, pages[0].clone());
        assert_eq!(paginator.fetch_page(1).await?, pages[1].clone());
        assert_eq!(paginator.fetch_page(2).await?, pages[2].clone());

        let mut select = SelectStatement::new()
            .exprs(vec![
                Expr::tbl(fruit::Entity, fruit::Column::Id),
                Expr::tbl(fruit::Entity, fruit::Column::Name),
                Expr::tbl(fruit::Entity, fruit::Column::CakeId),
            ])
            .from(fruit::Entity)
            .to_owned();

        let query_builder = db.get_database_backend();
        let stmts = vec![
            query_builder.build(select.clone().offset(0).limit(2)),
            query_builder.build(select.clone().offset(2).limit(2)),
            query_builder.build(select.offset(4).limit(2)),
        ];

        assert_eq!(db.into_transaction_log(), Transaction::wrap(stmts));
        Ok(())
    }

    #[smol_potat::test]
    async fn fetch_page_raw() -> Result<(), DbErr> {
        let (db, pages) = setup();

        let paginator = fruit::Entity::find()
            .from_raw_sql(RAW_STMT.clone())
            .paginate(&db, 2);

        assert_eq!(paginator.fetch_page(0).await?, pages[0].clone());
        assert_eq!(paginator.fetch_page(1).await?, pages[1].clone());
        assert_eq!(paginator.fetch_page(2).await?, pages[2].clone());

        let mut select = SelectStatement::new()
            .exprs(vec![
                Expr::tbl(fruit::Entity, fruit::Column::Id),
                Expr::tbl(fruit::Entity, fruit::Column::Name),
                Expr::tbl(fruit::Entity, fruit::Column::CakeId),
            ])
            .from(fruit::Entity)
            .to_owned();

        let query_builder = db.get_database_backend();
        let stmts = vec![
            query_builder.build(select.clone().offset(0).limit(2)),
            query_builder.build(select.clone().offset(2).limit(2)),
            query_builder.build(select.offset(4).limit(2)),
        ];

        assert_eq!(db.into_transaction_log(), Transaction::wrap(stmts));
        Ok(())
    }

    #[smol_potat::test]
    async fn fetch() -> Result<(), DbErr> {
        let (db, pages) = setup();

        let mut paginator = fruit::Entity::find().paginate(&db, 2);

        assert_eq!(paginator.fetch().await?, pages[0].clone());
        paginator.next();

        assert_eq!(paginator.fetch().await?, pages[1].clone());
        paginator.next();

        assert_eq!(paginator.fetch().await?, pages[2].clone());

        let mut select = SelectStatement::new()
            .exprs(vec![
                Expr::tbl(fruit::Entity, fruit::Column::Id),
                Expr::tbl(fruit::Entity, fruit::Column::Name),
                Expr::tbl(fruit::Entity, fruit::Column::CakeId),
            ])
            .from(fruit::Entity)
            .to_owned();

        let query_builder = db.get_database_backend();
        let stmts = vec![
            query_builder.build(select.clone().offset(0).limit(2)),
            query_builder.build(select.clone().offset(2).limit(2)),
            query_builder.build(select.offset(4).limit(2)),
        ];

        assert_eq!(db.into_transaction_log(), Transaction::wrap(stmts));
        Ok(())
    }

    #[smol_potat::test]
    async fn fetch_raw() -> Result<(), DbErr> {
        let (db, pages) = setup();

        let mut paginator = fruit::Entity::find()
            .from_raw_sql(RAW_STMT.clone())
            .paginate(&db, 2);

        assert_eq!(paginator.fetch().await?, pages[0].clone());
        paginator.next();

        assert_eq!(paginator.fetch().await?, pages[1].clone());
        paginator.next();

        assert_eq!(paginator.fetch().await?, pages[2].clone());

        let mut select = SelectStatement::new()
            .exprs(vec![
                Expr::tbl(fruit::Entity, fruit::Column::Id),
                Expr::tbl(fruit::Entity, fruit::Column::Name),
                Expr::tbl(fruit::Entity, fruit::Column::CakeId),
            ])
            .from(fruit::Entity)
            .to_owned();

        let query_builder = db.get_database_backend();
        let stmts = vec![
            query_builder.build(select.clone().offset(0).limit(2)),
            query_builder.build(select.clone().offset(2).limit(2)),
            query_builder.build(select.offset(4).limit(2)),
        ];

        assert_eq!(db.into_transaction_log(), Transaction::wrap(stmts));
        Ok(())
    }

    #[smol_potat::test]
    async fn num_pages() -> Result<(), DbErr> {
        let (db, num_items) = setup_num_items();

        let num_items = num_items as u64;
        let page_size = 2_u64;
        let num_pages = (num_items / page_size) + (num_items % page_size > 0) as u64;
        let paginator = fruit::Entity::find().paginate(&db, page_size);

        assert_eq!(paginator.num_pages().await?, num_pages);

        let sub_query = SelectStatement::new()
            .exprs(vec![
                Expr::tbl(fruit::Entity, fruit::Column::Id),
                Expr::tbl(fruit::Entity, fruit::Column::Name),
                Expr::tbl(fruit::Entity, fruit::Column::CakeId),
            ])
            .from(fruit::Entity)
            .to_owned();

        let select = SelectStatement::new()
            .expr(Expr::cust("COUNT(*) AS num_items"))
            .from_subquery(sub_query, Alias::new("sub_query"))
            .to_owned();

        let query_builder = db.get_database_backend();
        let stmts = vec![query_builder.build(&select)];

        assert_eq!(db.into_transaction_log(), Transaction::wrap(stmts));
        Ok(())
    }

    #[smol_potat::test]
    async fn num_pages_raw() -> Result<(), DbErr> {
        let (db, num_items) = setup_num_items();

        let num_items = num_items as u64;
        let page_size = 2_u64;
        let num_pages = (num_items / page_size) + (num_items % page_size > 0) as u64;
        let paginator = fruit::Entity::find()
            .from_raw_sql(RAW_STMT.clone())
            .paginate(&db, page_size);

        assert_eq!(paginator.num_pages().await?, num_pages);

        let sub_query = SelectStatement::new()
            .exprs(vec![
                Expr::tbl(fruit::Entity, fruit::Column::Id),
                Expr::tbl(fruit::Entity, fruit::Column::Name),
                Expr::tbl(fruit::Entity, fruit::Column::CakeId),
            ])
            .from(fruit::Entity)
            .to_owned();

        let select = SelectStatement::new()
            .expr(Expr::cust("COUNT(*) AS num_items"))
            .from_subquery(sub_query, Alias::new("sub_query"))
            .to_owned();

        let query_builder = db.get_database_backend();
        let stmts = vec![query_builder.build(&select)];

        assert_eq!(db.into_transaction_log(), Transaction::wrap(stmts));
        Ok(())
    }

    #[smol_potat::test]
    async fn next_and_cur_page() -> Result<(), DbErr> {
        let (db, _) = setup();

        let mut paginator = fruit::Entity::find().paginate(&db, 2);

        assert_eq!(paginator.cur_page(), 0);
        paginator.next();

        assert_eq!(paginator.cur_page(), 1);
        paginator.next();

        assert_eq!(paginator.cur_page(), 2);
        Ok(())
    }

    #[smol_potat::test]
    async fn next_and_cur_page_raw() -> Result<(), DbErr> {
        let (db, _) = setup();

        let mut paginator = fruit::Entity::find()
            .from_raw_sql(RAW_STMT.clone())
            .paginate(&db, 2);

        assert_eq!(paginator.cur_page(), 0);
        paginator.next();

        assert_eq!(paginator.cur_page(), 1);
        paginator.next();

        assert_eq!(paginator.cur_page(), 2);
        Ok(())
    }

    #[smol_potat::test]
    async fn fetch_and_next() -> Result<(), DbErr> {
        let (db, pages) = setup();

        let mut paginator = fruit::Entity::find().paginate(&db, 2);

        assert_eq!(paginator.cur_page(), 0);
        assert_eq!(paginator.fetch_and_next().await?, Some(pages[0].clone()));

        assert_eq!(paginator.cur_page(), 1);
        assert_eq!(paginator.fetch_and_next().await?, Some(pages[1].clone()));

        assert_eq!(paginator.cur_page(), 2);
        assert_eq!(paginator.fetch_and_next().await?, None);

        let mut select = SelectStatement::new()
            .exprs(vec![
                Expr::tbl(fruit::Entity, fruit::Column::Id),
                Expr::tbl(fruit::Entity, fruit::Column::Name),
                Expr::tbl(fruit::Entity, fruit::Column::CakeId),
            ])
            .from(fruit::Entity)
            .to_owned();

        let query_builder = db.get_database_backend();
        let stmts = vec![
            query_builder.build(select.clone().offset(0).limit(2)),
            query_builder.build(select.clone().offset(2).limit(2)),
            query_builder.build(select.offset(4).limit(2)),
        ];

        assert_eq!(db.into_transaction_log(), Transaction::wrap(stmts));
        Ok(())
    }

    #[smol_potat::test]
    async fn fetch_and_next_raw() -> Result<(), DbErr> {
        let (db, pages) = setup();

        let mut paginator = fruit::Entity::find()
            .from_raw_sql(RAW_STMT.clone())
            .paginate(&db, 2);

        assert_eq!(paginator.cur_page(), 0);
        assert_eq!(paginator.fetch_and_next().await?, Some(pages[0].clone()));

        assert_eq!(paginator.cur_page(), 1);
        assert_eq!(paginator.fetch_and_next().await?, Some(pages[1].clone()));

        assert_eq!(paginator.cur_page(), 2);
        assert_eq!(paginator.fetch_and_next().await?, None);

        let mut select = SelectStatement::new()
            .exprs(vec![
                Expr::tbl(fruit::Entity, fruit::Column::Id),
                Expr::tbl(fruit::Entity, fruit::Column::Name),
                Expr::tbl(fruit::Entity, fruit::Column::CakeId),
            ])
            .from(fruit::Entity)
            .to_owned();

        let query_builder = db.get_database_backend();
        let stmts = vec![
            query_builder.build(select.clone().offset(0).limit(2)),
            query_builder.build(select.clone().offset(2).limit(2)),
            query_builder.build(select.offset(4).limit(2)),
        ];

        assert_eq!(db.into_transaction_log(), Transaction::wrap(stmts));
        Ok(())
    }

    #[smol_potat::test]
    async fn into_stream() -> Result<(), DbErr> {
        let (db, pages) = setup();

        let mut fruit_stream = fruit::Entity::find().paginate(&db, 2).into_stream();

        assert_eq!(fruit_stream.try_next().await?, Some(pages[0].clone()));
        assert_eq!(fruit_stream.try_next().await?, Some(pages[1].clone()));
        assert_eq!(fruit_stream.try_next().await?, None);

        drop(fruit_stream);

        let mut select = SelectStatement::new()
            .exprs(vec![
                Expr::tbl(fruit::Entity, fruit::Column::Id),
                Expr::tbl(fruit::Entity, fruit::Column::Name),
                Expr::tbl(fruit::Entity, fruit::Column::CakeId),
            ])
            .from(fruit::Entity)
            .to_owned();

        let query_builder = db.get_database_backend();
        let stmts = vec![
            query_builder.build(select.clone().offset(0).limit(2)),
            query_builder.build(select.clone().offset(2).limit(2)),
            query_builder.build(select.offset(4).limit(2)),
        ];

        assert_eq!(db.into_transaction_log(), Transaction::wrap(stmts));
        Ok(())
    }

    #[smol_potat::test]
    async fn into_stream_raw() -> Result<(), DbErr> {
        let (db, pages) = setup();

        let mut fruit_stream = fruit::Entity::find()
            .from_raw_sql(RAW_STMT.clone())
            .paginate(&db, 2)
            .into_stream();

        assert_eq!(fruit_stream.try_next().await?, Some(pages[0].clone()));
        assert_eq!(fruit_stream.try_next().await?, Some(pages[1].clone()));
        assert_eq!(fruit_stream.try_next().await?, None);

        drop(fruit_stream);

        let mut select = SelectStatement::new()
            .exprs(vec![
                Expr::tbl(fruit::Entity, fruit::Column::Id),
                Expr::tbl(fruit::Entity, fruit::Column::Name),
                Expr::tbl(fruit::Entity, fruit::Column::CakeId),
            ])
            .from(fruit::Entity)
            .to_owned();

        let query_builder = db.get_database_backend();
        let stmts = vec![
            query_builder.build(select.clone().offset(0).limit(2)),
            query_builder.build(select.clone().offset(2).limit(2)),
            query_builder.build(select.offset(4).limit(2)),
        ];

        assert_eq!(db.into_transaction_log(), Transaction::wrap(stmts));
        Ok(())
    }

    #[smol_potat::test]
    async fn into_stream_raw_leading_spaces() -> Result<(), DbErr> {
        let (db, pages) = setup();

        let raw_stmt = Statement::from_sql_and_values(
            DbBackend::Postgres,
            r#"  SELECT "fruit"."id", "fruit"."name", "fruit"."cake_id" FROM "fruit"  "#,
            vec![],
        );

        let mut fruit_stream = fruit::Entity::find()
            .from_raw_sql(raw_stmt.clone())
            .paginate(&db, 2)
            .into_stream();

        assert_eq!(fruit_stream.try_next().await?, Some(pages[0].clone()));
        assert_eq!(fruit_stream.try_next().await?, Some(pages[1].clone()));
        assert_eq!(fruit_stream.try_next().await?, None);

        drop(fruit_stream);

        let mut select = SelectStatement::new()
            .exprs(vec![
                Expr::tbl(fruit::Entity, fruit::Column::Id),
                Expr::tbl(fruit::Entity, fruit::Column::Name),
                Expr::tbl(fruit::Entity, fruit::Column::CakeId),
            ])
            .from(fruit::Entity)
            .to_owned();

        let query_builder = db.get_database_backend();
        let stmts = vec![
            query_builder.build(select.clone().offset(0).limit(2)),
            query_builder.build(select.clone().offset(2).limit(2)),
            query_builder.build(select.offset(4).limit(2)),
        ];

        assert_eq!(db.into_transaction_log(), Transaction::wrap(stmts));
        Ok(())
    }
}<|MERGE_RESOLUTION|>--- conflicted
+++ resolved
@@ -251,11 +251,7 @@
 {
     type Selector = S;
     fn paginate(self, db: &'db C, page_size: u64) -> Paginator<'db, C, S> {
-<<<<<<< HEAD
-        let sql = &self.stmt.sql[7..];
-=======
-        let sql = &self.stmt.sql.trim()[6..];
->>>>>>> 305dc00f
+        let sql = &self.stmt.sql.trim()[7..];
         let mut query = SelectStatement::new();
         query.expr(if let Some(values) = self.stmt.values {
             Expr::cust_with_values(sql, values.0)
